[project]
name = "mcp-server-motherduck"
version = "0.3.3"
description = "A MCP server for MotherDuck and local DuckDB"
readme = "README.md"
requires-python = ">=3.10"
<<<<<<< HEAD
dependencies = [ "mcp>=1.3.0", "duckdb>=1.2.1" ]
=======
dependencies = [ "mcp>=1.0.0", "duckdb>=1.1.3", "pandas>=2.0.0", "tabulate>=0.9.0" ]
>>>>>>> cdad7321
[[project.authors]]
name = "tdoehmen"
email = "till@motherduck.com"

[build-system]
requires = [ "hatchling",]
build-backend = "hatchling.build"

[project.scripts]
mcp-server-motherduck = "mcp_server_motherduck:main"<|MERGE_RESOLUTION|>--- conflicted
+++ resolved
@@ -4,11 +4,7 @@
 description = "A MCP server for MotherDuck and local DuckDB"
 readme = "README.md"
 requires-python = ">=3.10"
-<<<<<<< HEAD
-dependencies = [ "mcp>=1.3.0", "duckdb>=1.2.1" ]
-=======
-dependencies = [ "mcp>=1.0.0", "duckdb>=1.1.3", "pandas>=2.0.0", "tabulate>=0.9.0" ]
->>>>>>> cdad7321
+dependencies = [ "mcp>=1.3.0", "duckdb>=1.2.1", "pandas>=2.0.0", "tabulate>=0.9.0" ]
 [[project.authors]]
 name = "tdoehmen"
 email = "till@motherduck.com"
